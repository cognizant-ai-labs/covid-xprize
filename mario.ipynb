{
 "cells": [
  {
   "cell_type": "markdown",
   "metadata": {},
   "source": [
    "# Methodology"
   ]
  },
  {
   "cell_type": "markdown",
   "metadata": {},
   "source": [
    "We follow a machine learning approach as exemplified in the original github.com package. Nonetheless, the initial experimentation was performed using time series algorithms as autoregressive integrated moving average (ARIMA) and autoregressive moving average (ARMA). However, the package used to create these models could not produce a model for each Country, and particular transformations were needed for each case to obtain a satisfactory ARIMA or ARMA model; given the amount of work, we decided to abandon this path and go straight to the approach described in the package examples, particular in the linear one. "
   ]
  },
  {
   "cell_type": "markdown",
   "metadata": {},
   "source": [
    "## Data transformation\n",
    "\n",
    "The first step was to transform the data into the format required by most algorithms implemented in the scikit-learn package."
   ]
  },
  {
   "cell_type": "code",
   "execution_count": null,
   "metadata": {},
   "outputs": [],
   "source": [
    "from collections import defaultdict\n",
    "import numpy as np\n",
    "import pandas as pd\n",
    "from sklearn import metrics\n",
    "from tqdm import tqdm\n",
    "from EvoMSA import base\n",
    "# NixtamalAI's packages\n",
    "from covid_xprize.nixtamalai.helpers import ID_COLS\n",
    "from covid_xprize.nixtamalai import helpers\n",
    "from covid_xprize.nixtamalai import models"
   ]
  },
  {
   "cell_type": "code",
   "execution_count": null,
   "metadata": {},
   "outputs": [],
   "source": [
    "# Getting de data\n",
    "data = helpers.preprocess_full()            "
   ]
  },
  {
   "cell_type": "markdown",
   "metadata": {},
   "source": [
    "### Comparing the performance of the two versions of the number of cases"
   ]
  },
  {
   "cell_type": "code",
   "execution_count": null,
   "metadata": {},
   "outputs": [],
   "source": [
    "population = {k:v for k, v in data.groupby(\"GeoID\").Population.last().items()}\n",
    "\n",
    "def predict(data, trans, model, start_date=\"2020-11-13\", end_date=\"2020-12-05\"):\n",
    "    output = defaultdict(list)\n",
    "    for X in trans.transform(data, start=start_date, end=end_date):\n",
    "        hy = trans.update_prediction(model.predict(X))\n",
    "        key = X.iloc[0][\"GeoID\"]\n",
    "        output[key].append(hy)\n",
    "    geo_pred_dfs = list()\n",
    "    start_date = pd.to_datetime(start_date, format='%Y-%m-%d')\n",
    "    end_date = pd.to_datetime(end_date, format='%Y-%m-%d')    \n",
    "    data = data[(data.Date >= start_date) & (data.Date <= end_date)].copy()\n",
    "    for key, value in output.items():\n",
    "        geo_pred_df = data.loc[data.GeoID == key, ID_COLS].copy()\n",
    "        # print(len(value), geo_pred_df.shape, key)\n",
    "        geo_pred_df['PredictedDailyNewCases'] = value[-geo_pred_df.shape[0]:]\n",
    "        geo_pred_dfs.append(geo_pred_df)\n",
    "    pred_df = pd.concat(geo_pred_dfs)\n",
    "    return pred_df\n",
    "\n",
    "def performance(output):\n",
    "    res = pd.merge(data, output, how=\"inner\")\n",
    "    y = res.NewCasesHampel.rolling(7, min_periods=1).mean()\n",
    "    hy = res.PredictedDailyNewCases.rolling(7, min_periods=1).mean()\n",
    "    mae = metrics.mean_absolute_error(y, hy)\n",
    "\n",
    "    _ = [((100000 * value.NewCasesHampel /  population[key]).rolling(7, min_periods=1).mean().to_numpy(),\n",
    "          (100000 * value.PredictedDailyNewCases /  population[key]).rolling(7, min_periods=1).mean().to_numpy())\n",
    "         for key, value in res.groupby(\"GeoID\")]\n",
    "\n",
    "    y = np.concatenate([x[0] for x in _])\n",
    "    hy = np.concatenate([x[1] for x in _])\n",
    "    return [mae, metrics.mean_absolute_error(y, hy)]"
   ]
  },
  {
   "cell_type": "markdown",
   "metadata": {},
   "source": [
    "The dataset is a matrix of the exogenous variables and the number of cases, each using thirty lags. Regarding the number of cases, we observed two approaches: to use the raw number, and the other is to transform it into cases per 100,000 individuals. "
   ]
  },
  {
   "cell_type": "code",
   "execution_count": null,
   "metadata": {},
   "outputs": [],
   "source": [
    "# Number of cases\n",
    "trans = models.Features(static_cols=[]).fit(data)\n",
    "# Number of cases per 100000\n",
    "transN = models.FeaturesN(static_cols=[]).fit(data)"
   ]
  },
  {
   "cell_type": "code",
   "execution_count": null,
   "metadata": {},
   "outputs": [],
   "source": [
    "# Creating the models\n",
    "HY = []\n",
    "for t in [trans, transN]:\n",
    "    X, y = t.training_set()\n",
    "    m = models.AR().fit(X, y)\n",
    "    _ = predict(data, t, m)\n",
    "    HY.append(_)"
   ]
  },
  {
   "cell_type": "code",
   "execution_count": null,
   "metadata": {},
   "outputs": [],
   "source": [
    "# Performance MAE [Number of cases, Number of cases per 100000]\n",
    "for hy in HY:\n",
    "    _ = performance(hy)\n",
    "    print([\"%0.4f\" %x for x in _])"
   ]
  },
  {
   "cell_type": "markdown",
   "metadata": {},
   "source": [
    "## Performance of the number of lags"
   ]
  },
  {
   "cell_type": "code",
   "execution_count": null,
   "metadata": {},
   "outputs": [],
   "source": [
    "# Predictions when the number of lags are varied from:\n",
    "lags = [2, 4, 8, 16, 32, 64]\n",
    "HY = []\n",
    "for lag in tqdm(lags):\n",
    "    transN = models.FeaturesN(lags=lag, static_cols=[]).fit(data)\n",
    "    X, y = transN.training_set()\n",
    "    m = models.AR().fit(X, y)\n",
    "    _ = predict(data, transN, m)\n",
    "    HY.append(_)"
   ]
  },
  {
   "cell_type": "code",
   "execution_count": null,
   "metadata": {},
   "outputs": [],
   "source": [
    "D = []\n",
    "for hy in HY:\n",
    "    D.append({k: v for k, v in zip([\"MAE\", \"Norm. MAE\"], performance(hy))})\n",
    "perf = pd.DataFrame(D, index=lags)"
   ]
  },
  {
   "cell_type": "code",
   "execution_count": null,
   "metadata": {},
   "outputs": [],
   "source": [
    "perf.loc[:, \"Norm. MAE\"].plot(grid=True)"
   ]
  },
  {
   "cell_type": "code",
   "execution_count": null,
   "metadata": {},
   "outputs": [],
   "source": [
    "perf.loc[:, \"MAE\"].plot(grid=True)"
   ]
  },
  {
   "cell_type": "markdown",
   "metadata": {},
   "source": [
    "## Comparison between using static variables or not"
   ]
  },
  {
   "cell_type": "code",
   "execution_count": null,
   "metadata": {},
   "outputs": [],
   "source": [
    "transN = models.FeaturesN(lags=16, static_cols=[]).fit(data)\n",
    "X, y = transN.training_set()\n",
    "m = models.AR().fit(X, y)\n",
    "_ = predict(data, transN, m)\n",
    "print(X.shape)\n",
    "performance(_)"
   ]
  },
  {
   "cell_type": "code",
   "execution_count": null,
   "metadata": {},
   "outputs": [],
   "source": [
    "transN = models.FeaturesN(lags=16).fit(data)\n",
<<<<<<< HEAD
    "X, y = transN.training_set()\n",
=======
    "X, y = transN.training_set()"
   ]
  },
  {
   "cell_type": "code",
   "execution_count": null,
   "metadata": {},
   "outputs": [],
   "source": [
>>>>>>> 780d444a
    "m = models.AR().fit(X, y)\n",
    "_ = predict(data, transN, m)\n",
    "print(X.shape)\n",
    "performance(_)"
   ]
  },
  {
   "cell_type": "markdown",
   "metadata": {},
   "source": [
    "## Comparison of different models"
   ]
  },
  {
   "cell_type": "code",
   "execution_count": null,
   "metadata": {},
   "outputs": [],
<<<<<<< HEAD
   "source": [
    "transN = models.FeaturesN(lags=16).fit(data)\n",
    "X, y = transN.training_set()"
   ]
  },
  {
   "cell_type": "code",
   "execution_count": null,
   "metadata": {},
   "outputs": [],
=======
>>>>>>> 780d444a
   "source": [
    "# Lars\n",
    "m = models.Lars().fit(X, y)\n",
    "_ = predict(data, transN, m)\n",
    "performance(_)"
   ]
  },
  {
   "cell_type": "code",
   "execution_count": null,
   "metadata": {},
   "outputs": [],
   "source": [
    "# Lasso\n",
    "m = models.Lasso().fit(X, y)\n",
    "_ = predict(data, transN, m)\n",
    "performance(_)"
   ]
  },
  {
   "cell_type": "code",
   "execution_count": null,
   "metadata": {},
   "outputs": [],
   "source": [
    "# RandomForest\n",
    "m = models.RandomForest().fit(X, y)\n",
    "_ = predict(data, transN, m)\n",
    "performance(_)"
   ]
  },
  {
   "cell_type": "code",
   "execution_count": null,
   "metadata": {},
   "outputs": [],
<<<<<<< HEAD
   "source": [
    "# ExtraTrees\n",
    "m = models.ExtraTrees().fit(X, y)\n",
    "_ = predict(data, transN, m)\n",
    "performance(_)"
   ]
  },
  {
   "cell_type": "code",
   "execution_count": null,
   "metadata": {},
   "outputs": [],
=======
>>>>>>> 780d444a
   "source": [
    "# EvoMSA\n",
    "evo = base.EvoMSA(TR=False, stacked_method=models.AR,\n",
    "                  classifier=False, n_jobs=-1, tm_n_jobs=1,\n",
    "                  models=[[models.Identity, models.ExtraTrees],\n",
    "                          # [models.Identity, models.AR],\n",
    "                          # [models.Identity, models.Lars],\n",
    "                          # [models.Identity, models.Lasso],\n",
    "                          [models.Identity, models.RandomForest]]).fit(X, y)\n",
    "_ = predict(data, transN, evo)\n",
    "performance(_)                           "
   ]
  },
  {
   "cell_type": "code",
   "execution_count": null,
   "metadata": {},
   "outputs": [],
<<<<<<< HEAD
   "source": [
    "from microtc.utils import save_model\n",
    "save_model([transN, evo], \"evomsaN.model\")"
   ]
  },
  {
   "cell_type": "code",
   "execution_count": null,
   "metadata": {},
   "outputs": [],
=======
>>>>>>> 780d444a
   "source": [
    "from microtc.utils import save_model\n",
    "transN = models.FeaturesN(lags=16).fit(data)\n",
    "X, y = transN.training_set()\n",
    "evo = base.EvoMSA(TR=False, stacked_method=models.AR,\n",
    "                  classifier=False,\n",
    "                  models=[[models.Identity, models.AR],\n",
    "                          [models.Identity, models.Lars],\n",
    "                          [models.Identity, models.Lasso]]).fit(X, y)\n",
    "save_model([transN, evo], \"evomsaN.model\")"
   ]
  },
  {
   "cell_type": "code",
   "execution_count": null,
   "metadata": {},
   "outputs": [],
   "source": [
    "!pwd"
   ]
  },
  {
   "cell_type": "code",
   "execution_count": null,
   "metadata": {},
   "outputs": [],
   "source": [
    "transN.static_cols"
   ]
  },
  {
   "cell_type": "code",
   "execution_count": null,
   "metadata": {},
   "outputs": [],
   "source": [
    "transN._rename_static"
   ]
  },
  {
   "cell_type": "code",
   "execution_count": null,
   "metadata": {},
   "outputs": [],
   "source": []
  }
 ],
 "metadata": {
  "kernelspec": {
   "display_name": "Python 3.8.3 64-bit ('base': conda)",
   "metadata": {
    "interpreter": {
     "hash": "c6e4d5b4d6d22eee4e40482a27a6c1842268e976bd336046cc4dcfdff6e20424"
    }
   },
   "name": "python3"
  },
  "language_info": {
   "codemirror_mode": {
    "name": "ipython",
    "version": 3
   },
   "file_extension": ".py",
   "mimetype": "text/x-python",
   "name": "python",
   "nbconvert_exporter": "python",
   "pygments_lexer": "ipython3",
   "version": "3.8.3-final"
  }
 },
 "nbformat": 4,
 "nbformat_minor": 2
}<|MERGE_RESOLUTION|>--- conflicted
+++ resolved
@@ -227,9 +227,6 @@
    "outputs": [],
    "source": [
     "transN = models.FeaturesN(lags=16).fit(data)\n",
-<<<<<<< HEAD
-    "X, y = transN.training_set()\n",
-=======
     "X, y = transN.training_set()"
    ]
   },
@@ -239,7 +236,6 @@
    "metadata": {},
    "outputs": [],
    "source": [
->>>>>>> 780d444a
     "m = models.AR().fit(X, y)\n",
     "_ = predict(data, transN, m)\n",
     "print(X.shape)\n",
@@ -258,19 +254,6 @@
    "execution_count": null,
    "metadata": {},
    "outputs": [],
-<<<<<<< HEAD
-   "source": [
-    "transN = models.FeaturesN(lags=16).fit(data)\n",
-    "X, y = transN.training_set()"
-   ]
-  },
-  {
-   "cell_type": "code",
-   "execution_count": null,
-   "metadata": {},
-   "outputs": [],
-=======
->>>>>>> 780d444a
    "source": [
     "# Lars\n",
     "m = models.Lars().fit(X, y)\n",
@@ -307,21 +290,6 @@
    "execution_count": null,
    "metadata": {},
    "outputs": [],
-<<<<<<< HEAD
-   "source": [
-    "# ExtraTrees\n",
-    "m = models.ExtraTrees().fit(X, y)\n",
-    "_ = predict(data, transN, m)\n",
-    "performance(_)"
-   ]
-  },
-  {
-   "cell_type": "code",
-   "execution_count": null,
-   "metadata": {},
-   "outputs": [],
-=======
->>>>>>> 780d444a
    "source": [
     "# EvoMSA\n",
     "evo = base.EvoMSA(TR=False, stacked_method=models.AR,\n",
@@ -340,19 +308,6 @@
    "execution_count": null,
    "metadata": {},
    "outputs": [],
-<<<<<<< HEAD
-   "source": [
-    "from microtc.utils import save_model\n",
-    "save_model([transN, evo], \"evomsaN.model\")"
-   ]
-  },
-  {
-   "cell_type": "code",
-   "execution_count": null,
-   "metadata": {},
-   "outputs": [],
-=======
->>>>>>> 780d444a
    "source": [
     "from microtc.utils import save_model\n",
     "transN = models.FeaturesN(lags=16).fit(data)\n",
