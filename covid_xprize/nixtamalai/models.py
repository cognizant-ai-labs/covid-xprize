import pandas as pd
import numpy as np
from .helpers import NPI_COLS, ID_COLS, CASES_COL, STATIC_COLS
from .helpers import preprocess_npi
from collections import OrderedDict
from typing import Union


class Features(object):
    """Transform DataFrame into features to used in the 
    regressors"""

    def __init__(self, lags: int=30, date: str="2020-11-12"):
        self._lags = lags
        self._data = None
        self._stop_training = np.datetime64(date)
        self._exo_cols = None
        self._static_cols = None
        self._lag_cols = None
        self._rename_static = None

    def update_prediction(self, hy: np.ndarray) -> float:
        hy[hy < 0 ] = 0
        hy[~ np.isfinite(hy)] = np.exp(12)
        hy = hy[0]
        self._last_hy = hy
        return hy

    @property
    def lags(self):
        return self._lags

    def get_data(self, exo, date, output, key, lag, y=True):
        lags = self._lags
        f = OrderedDict(dict(GeoID=key))
        f.update(Date=date[lag-1])
        f.update([("e%s" % i, v) for i, v in enumerate(exo[lag - lags:lag].flatten())])
        f.update([("l%s" % i, v) for i, v in enumerate(output[lag - lags:lag].flatten())])
        if y:
            f.update(dict(y=output[lag]))
        return f

    def fit(self, data: pd.DataFrame) -> "Features":
        data = data.loc[data.Date <= self._stop_training, 
                       ["Date", "GeoID"] + NPI_COLS + CASES_COL + STATIC_COLS]
        static = (data
                  .loc[:, ["Date", "GeoID"] + STATIC_COLS]
                  .groupby('GeoID')
                  .first()
                  .reset_index()
                  .drop('Date', axis=1))
        lags = self._lags
        D = []
        for key, value in data.groupby("GeoID"):
            exo = value.loc[:, NPI_COLS].to_numpy()
            date = value.loc[:, "Date"].to_numpy()
            output = value.loc[:, CASES_COL[0]].to_numpy()
            if exo.shape[0] <= lags:
                continue
            for lag in range(lags, exo.shape[0]):
                D.append(self.get_data(exo, date, output, key, lag))
            D.append(self.get_data(exo, date, output, key, lag + 1, y=False))
        # merge static data here
        d = pd.DataFrame(D)
        self._lag_cols = [c for c in d.columns if c.startswith('l')]
        self._exo_cols = [c for c in d.columns if c.startswith('e')]
        self._rename_static ={c: "s%s" % i for i,c in enumerate(STATIC_COLS)}
        d = (d.merge(static, on="GeoID", how='inner')
             .reindex(['GeoID', 'Date'] + STATIC_COLS + 
                      self._exo_cols + self._lag_cols +['y'], axis=1)
             .rename(columns=self._rename_static)
             )
        self._data = d
        return self

    def training_set(self):
        data = self._data.dropna()
        y = data.loc[:, "y"].to_numpy()
        data.drop(columns=["Date", "y"], inplace=True)
        return data, y

    def transform(self, data: pd.DataFrame, start: str="2020-11-13", end: str="2020-12-05"):
        start = np.datetime64(start)
        end = np.datetime64(end)
        data = data[(data.Date >= start) & (data.Date <= end)]
        static = (data
                .loc[:, ["Date", "GeoID"] + STATIC_COLS]
                .groupby('GeoID')
                .first()
                .reset_index()
                .drop('Date', axis=1))
        exo_cols = [c for c in self._data.columns if c.startswith('e')]
        lag_cols = [c for c in self._data.columns if c.startswith('l')]
        cnt = (end - start).astype(int)
        max_date = self._data.Date.max()
        if start > max_date:
            start = max_date
<<<<<<< HEAD
        exo_lags = self._data[["GeoID", "Date"] + exo_cols + lag_cols]
        for key, value in exo_lags.groupby("GeoID"):
            X = value.loc[value.Date == start]
            _ = X.drop(columns=["Date"])
            d = (_.merge(static, on="GeoID")
                .reindex(['GeoID'] + STATIC_COLS + 
                        self._exo_cols + self._lag_cols, axis=1)
                .rename(columns=self._rename_static)
                )
            yield d
=======
        for key in data.GeoID.unique():
            self._last_key = key
            X = self._data.loc[(self._data.Date == start) & (self._data.GeoID == key)]
            _ = X.drop(columns=["Date", "y"])
            yield _
>>>>>>> 1912dd75
            columns = _.columns
            _ = _.to_numpy()
            X = _[0, 1:-self.lags]
            output = _[0, -self.lags:].tolist()
            X.shape = (self.lags, int(X.shape[0] / self.lags))
            X = X.tolist()
            gips_df = data.loc[data.GeoID == key]
            gips_np = gips_df.loc[:, NPI_COLS].to_numpy()
            for i in range(min(cnt, gips_np.shape[0])):
                X.append(gips_np[i].tolist())
                del X[0]
                output.append(self._last_hy)
                del output[0]
                _ = np.concatenate(([key], np.array(X).flatten(), output))
                d = pd.DataFrame([_], columns=columns)
                d = (d.merge(static, on="GeoID")
                    .reindex(['GeoID'] + STATIC_COLS + 
                            self._exo_cols + self._lag_cols, axis=1)
                    .rename(columns=self._rename_static)
                    )
                #print(d)
                yield d


class FeaturesN(Features):
    def __init__(self, *args, **kwargs):
        super(FeaturesN, self).__init__(*args, **kwargs)
        self.population = None

    def get_data(self, exo, date, output, key, lag, y=True):
        _ = 100000 * np.array(output) / self.population[key] 
        return super(FeaturesN, self).get_data(exo, date, _, key, lag, y=y)

    def fit(self, data: pd.DataFrame) -> "Features":
        self.population = {k:v for k, v in data.groupby("GeoID").Population.last().items()}
        return super(FeaturesN, self).fit(data)

    def update_prediction(self, hy: np.ndarray) -> float:
        hy = super(FeaturesN, self).update_prediction(hy)
        pop = self.population.get(self._last_key, 1)
        hy = pop * hy / 100000
        return hy


class AR(object):
    def __init__(self):
        from sklearn.linear_model import LinearRegression
        self._model = LinearRegression()

    def fit(self, X: Union[pd.DataFrame, np.ndarray], y: np.ndarray) -> "AR":
        if isinstance(X, pd.DataFrame):
            X = X.drop(columns="GeoID").to_numpy()
        self._model.fit(X, y)
        return self

    def predict(self, X: Union[pd.DataFrame, np.ndarray]) -> np.ndarray:
        if isinstance(X, pd.DataFrame):
            X = X.drop(columns="GeoID").to_numpy()
        hy = self._model.predict(X)
        return hy

    def decision_function(self, X: Union[pd.DataFrame, np.ndarray]) -> np.ndarray:
        return self.predict(X)


class Lars(AR):
    def __init__(self):
        from sklearn.linear_model import LarsCV
        self._model = LarsCV()


class SVR(AR):
    def __init__(self):
        from sklearn.svm import SVR
        self._model = SVR()


class Lasso(AR):
    def __init__(self):
        from sklearn.linear_model import Lasso
        self._model = Lasso(alpha=0.1,
                            precompute=True,
                            max_iter=10000,
                            positive=True,
                            selection='random')    


class Identity(object):
    def fit(self, X):
        return self

    def transform(self, X):
        return X.drop(columns="GeoID").to_numpy()


class KMeans(object):
    def fit(self, X):
        from sklearn.cluster import KMeans
        r = [(k, v.l29.to_numpy()[-28:]) for k, v in X.groupby("GeoID")]
        data = np.array([x[1] for x in r])
        kmeans = KMeans(n_clusters=2).fit(data)
        self.group = {k: v for (k, _), v  in zip(r, kmeans.predict(data))}
        return self

    def transform(self, X):
        _ = np.atleast_2d([self.group.get(x, 0) for x in X.GeoID]).T
        return np.concatenate((_, X.drop(columns="GeoID").to_numpy()), axis=1)


class ARG(object):
    def model(self):
        from sklearn.linear_model import LinearRegression
        return LinearRegression()

    def fit(self, X: np.ndarray, y: np.ndarray) -> "ARG":
        models = []
        for kl in np.unique(X[:, 0]):
            m = X[:, 0] == kl
            _ = self.model().fit(X[m, 1:], y[m])
            models.append(_)
        self.models = models
        return self

    def predict(self, X: np.ndarray) -> np.ndarray:
        hy = []
        for x in X:
            m = self.models[int(x[0])]
            _ = m.predict(np.atleast_2d(x[1:]))
            hy.append(_)
        return np.array(hy)

    def decision_function(self, X: Union[pd.DataFrame, np.ndarray]) -> np.ndarray:
        return self.predict(X)


class LarsG(ARG):
    def model(self):
        from sklearn.linear_model import LarsCV
        return LarsCV()


class LassoG(ARG):
    def model(self):
        from sklearn.linear_model import Lasso
        return Lasso(alpha=0.1,
                     precompute=True,
                     max_iter=10000,
                     positive=True,
                     selection='random')          <|MERGE_RESOLUTION|>--- conflicted
+++ resolved
@@ -95,10 +95,10 @@
         max_date = self._data.Date.max()
         if start > max_date:
             start = max_date
-<<<<<<< HEAD
         exo_lags = self._data[["GeoID", "Date"] + exo_cols + lag_cols]
-        for key, value in exo_lags.groupby("GeoID"):
-            X = value.loc[value.Date == start]
+        for key in exo_lags.GeoID.unique():
+            self._last_key = key
+            X = exo_lags.loc[(self._data.Date == start) & (self._data.GeoID == key)]
             _ = X.drop(columns=["Date"])
             d = (_.merge(static, on="GeoID")
                 .reindex(['GeoID'] + STATIC_COLS + 
@@ -106,13 +106,6 @@
                 .rename(columns=self._rename_static)
                 )
             yield d
-=======
-        for key in data.GeoID.unique():
-            self._last_key = key
-            X = self._data.loc[(self._data.Date == start) & (self._data.GeoID == key)]
-            _ = X.drop(columns=["Date", "y"])
-            yield _
->>>>>>> 1912dd75
             columns = _.columns
             _ = _.to_numpy()
             X = _[0, 1:-self.lags]
