--- conflicted
+++ resolved
@@ -1,11 +1,7 @@
 import pandas as pd
 import numpy as np
-<<<<<<< HEAD
 import os
-import urllib.request
-=======
 import urllib
->>>>>>> 55295961
 
 def add_test_data(oxford_path, tests_path):
     """Returns a dataframe with Oxford data merged with covid tests data.
