--- conflicted
+++ resolved
@@ -111,12 +111,7 @@
     vals[outlier_idx] = rolling_median[outlier_idx] 
     return(vals)
 
-<<<<<<< HEAD
-
-def preprocess(k=7, threshold=3, merge_owd=True):
-=======
 def preprocess(k=7, threshold=3, merge_owd='imputed'):
->>>>>>> 02c85095
     """Preprocess OxCGRT data.
     - Update data and merge with tests
     - Add CountryID
@@ -180,17 +175,14 @@
                'Date']
     cases_col = ['NewCases']
     df = df [id_cols + cases_col + npi_cols + tests_columns]
-<<<<<<< HEAD
-    if merge_owd:
+    if merge_owd == 'imputed':
         _ = path.join(path.split(CUR_DIRECTORY_PATH)[0], 'data_sources')
-        _ = path.join(_, 'owd_by_country.csv')        
+        _ = path.join(_, 'owd_by_country_imputed.csv')
         owd = pd.read_csv(_).drop('Unnamed: 0', axis=1)
-=======
-    if merge_owd == 'imputed':
-        owd = pd.read_csv("../data_sources/owd_by_country_imputed.csv").drop('Unnamed: 0', axis=1)
         df = df.merge(owd, on='CountryCode', how='left')
     elif merge_owd == 'original':
+        _ = path.join(path.split(CUR_DIRECTORY_PATH)[0], 'data_sources')
+        _ = path.join(_, 'owd_by_country.csv')
         owd = pd.read_csv("../data_sources/owd_by_country.csv").drop('Unnamed: 0', axis=1)
->>>>>>> 02c85095
         df = df.merge(owd, on='CountryCode', how='left')
     return df